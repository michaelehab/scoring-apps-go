/*******************************************************************************
 * Copyright 2024 Dell Inc.
 *
 * Licensed under the Apache License, Version 2.0 (the "License"); you may not use this file except
 * in compliance with the License. You may obtain a copy of the License at
 *
 * http://www.apache.org/licenses/LICENSE-2.0
 *
 * Unless required by applicable law or agreed to in writing, software distributed under the License
 * is distributed on an "AS IS" BASIS, WITHOUT WARRANTIES OR CONDITIONS OF ANY KIND, either express
 * or implied. See the License for the specific language governing permissions and limitations under
 * the License.
 *******************************************************************************/

package documents

import (
	"math"
	"time"

	"github.com/oklog/ulid/v2"
	"github.com/project-alvarium/alvarium-sdk-go/pkg/contracts"
	"github.com/project-alvarium/scoring-apps-go/pkg/policies"
)

const (
	EdgeLineage       string = "lineage"
	EdgeScoring       string = "scoring"
	EdgeTrust         string = "trust"
	EdgeStack         string = "stack"
	VertexAnnotations string = "annotations"
	VertexData        string = "data"
	VertexScores      string = "scores"
)

// Data represents a document in the "data" vertex collection
type Data struct {
	Key       string    `json:"_key,omitempty"`      // Key uniquely identifies the document in the database
	Timestamp time.Time `json:"timestamp,omitempty"` // Timestamp indicates when the document was created
}

// Annotation represents a document in the "annotation" vertex collection
type Annotation struct {
	Key         string              `json:"_key,omitempty"`    // Key uniquely identifies the document in the database
	DataRef     string              `json:"dataRef,omitempty"` // DataRef points to the key of the data being annotated
	Hash        contracts.HashType  `json:"hash,omitempty"`    // Hash identifies which algorithm was used to construct the hash
	Host        string              `json:"host,omitempty"`    // Host is the hostname of the node making the annotation
	Tag         string              `json:"tag,omitempty"`     // Tag is the hash of the source artifact tag that emitted data being annotated
	Layer       contracts.LayerType `json:"layer,omitempty"`
	Kind        string              `json:"type,omitempty"`      // Kind indicates what kind of annotation this is. Defined as string to allow for annotation types outside of the Alvarium Go SDK
	Signature   string              `json:"signature,omitempty"` // Signature contains the signature of the party making the annotation
	IsSatisfied bool                `json:"isSatisfied"`         // IsSatisfied indicates whether the criteria defining the annotation were fulfilled
	Timestamp   time.Time           `json:"timestamp,omitempty"` // Timestamp indicates when the annotation was created
}

// NewAnnotation will map an Alvarium SDK annotation into an Annotation document
func NewAnnotation(a contracts.Annotation) Annotation {
	return Annotation{
		Key:         a.Id.String(),
		DataRef:     a.Key,
		Hash:        a.Hash,
		Host:        a.Host,
		Tag:         a.Tag,
		Layer:       a.Layer,
		Kind:        string(a.Kind),
		Signature:   a.Signature,
		IsSatisfied: a.IsSatisfied,
		Timestamp:   a.Timestamp,
	}
}

// Score represents a document in the "score" vertex collection
type Score struct {
	Key        ulid.ULID           `json:"_key,omitempty"`       // Key uniquely identifies the document in the database
	DataRef    string              `json:"dataRef,omitempty"`    // DataRef points to the key of the data being annotated
	Passed     int                 `json:"score,omitempty"`      // Passed indicates how many of the annotations for a given dataRef were Satisfied
	Count      int                 `json:"count,omitempty"`      // Count indicates the total number of annotations applicable to a dataRef
	Policy     string              `json:"policy,omitempty"`     // Policy will indicate some version of the policy used to calculate confidence
	Confidence float64             `json:"confidence,omitempty"` // Confidence is the percentage of trust in the dataRef
	Timestamp  time.Time           `json:"timestamp,omitempty"`  // Timestamp indicates when the score was calculated
	Tag        []string            `json:"tag,omitempty"`
	Layer      contracts.LayerType `json:"layer,omitempty"`
}

<<<<<<< HEAD
func NewScore(dataRef string, annotations []Annotation, policy policies.DcfPolicy, tagFieldScores map[string]Score, hostFieldScores map[string]Score) Score {
=======
func NewScore(dataRef string, annotations []Annotation, policy policies.DcfPolicy, tagScores map[string]Score) Score {
>>>>>>> d5dc357a
	// All incoming annotations will have the same layer value
	layer := annotations[0].Layer

	// The received annotations might have multiple tag values
	// The score tag should contain all these tag values
	uniqueTags := make(map[string]bool)
	var scoreTag []string

	for _, annotation := range annotations {
		if !uniqueTags[annotation.Tag] {
			uniqueTags[annotation.Tag] = true
			scoreTag = append(scoreTag, annotation.Tag)
		}
	}

<<<<<<< HEAD
	var totalTagFieldConfidence, totalHostFieldConfidence float64
=======
	var totalTagConfidence float64
>>>>>>> d5dc357a
	var totalWeight, passedWeight float32
	var passed int
	for _, a := range annotations {
		w := policy.FetchWeight(a.Kind)
		totalWeight += float32(w.Value)
		if a.IsSatisfied {
			passed++
			passedWeight += float32(w.Value)
		}

<<<<<<< HEAD
		tagScore, exists := tagFieldScores[a.Tag]
		if exists {
			totalTagFieldConfidence += tagScore.Confidence
		}
		// Commented the penalty to determine how it should be done
		// else {
		//      // Default value that penalizes the score for not having stack confidence
		//      // This happens for layers that should have stack confidence only (App, OS)
		//      if layer == contracts.Application || layer == contracts.Os {
		//              totalTagConfidence += 0.7
		//      } else {
		//              totalTagConfidence += 1.0
		//      }
		// }

		hostFieldScore, exists := hostFieldScores[a.Host]
		if exists {
			totalHostFieldConfidence += hostFieldScore.Confidence
		}
		// Commented the penalty to determine how it should be done
		// else {
		//      // Default value that penalizes the score for not having stack confidence
		//      // This happens for layers that should have stack confidence only (App, OS)
		//      if layer == contracts.Application || layer == contracts.Os {
		//              totalTagConfidence += 0.7
		//      } else {
		//              totalTagConfidence += 1.0
		//      }
		// }
	}

	averageTagFieldConfidence := totalTagFieldConfidence / float64(len(annotations))
	averageHostFieldConfidence := totalHostFieldConfidence / float64(len(annotations))

	confidence := float64(passedWeight / totalWeight)

	// The confidence should be influenced by the lower layers if they have a calculated confidence
	if averageTagFieldConfidence > 0 {
		confidence *= averageTagFieldConfidence
	}
	if averageHostFieldConfidence > 0 {
		confidence *= averageHostFieldConfidence
	}

=======
		tagScore, exists := tagScores[a.Tag]
		if exists {
			totalTagConfidence += tagScore.Confidence
		} else {
			// Default value that penalizes the score for not having stack confidence
			// This happens for layers that should have stack confidence only (App, OS)
			if layer == contracts.Application || layer == contracts.Os {
				totalTagConfidence += 0.7
			} else {
				totalTagConfidence += 1.0
			}
		}
	}

	averageTagConfidence := totalTagConfidence / float64(len(annotations))
	confidence := float64(passedWeight / totalWeight)
	confidence *= averageTagConfidence
>>>>>>> d5dc357a
	confidence = math.Round(confidence*100) / 100

	s := Score{
		Key:        NewULID(),
		DataRef:    dataRef,
		Passed:     passed,
		Count:      len(annotations),
		Policy:     policy.Name,
		Confidence: confidence,
		Timestamp:  time.Now(),
		Layer:      layer,
		Tag:        scoreTag,
	}
	return s
}

// Trust represents a document in the "trust" edge collection
type Trust struct {
	From string `json:"_from"`
	To   string `json:"_to"`
}

// Lineage represents a document in the "lineage" edge collection
type Lineage struct {
	From string `json:"_from"`
	To   string `json:"_to"`
}

// Scoring represents a document in the "scoring" edge collection
type Scoring struct {
	From string `json:"_from"`
	To   string `json:"_to"`
}

// Scoring represents a document in the "stack" edge collection
type Stack struct {
	From string `json:"_from"`
	To   string `json:"_to"`
}<|MERGE_RESOLUTION|>--- conflicted
+++ resolved
@@ -82,11 +82,7 @@
 	Layer      contracts.LayerType `json:"layer,omitempty"`
 }
 
-<<<<<<< HEAD
 func NewScore(dataRef string, annotations []Annotation, policy policies.DcfPolicy, tagFieldScores map[string]Score, hostFieldScores map[string]Score) Score {
-=======
-func NewScore(dataRef string, annotations []Annotation, policy policies.DcfPolicy, tagScores map[string]Score) Score {
->>>>>>> d5dc357a
 	// All incoming annotations will have the same layer value
 	layer := annotations[0].Layer
 
@@ -102,11 +98,7 @@
 		}
 	}
 
-<<<<<<< HEAD
-	var totalTagFieldConfidence, totalHostFieldConfidence float64
-=======
-	var totalTagConfidence float64
->>>>>>> d5dc357a
+  var totalTagFieldConfidence, totalHostFieldConfidence float64
 	var totalWeight, passedWeight float32
 	var passed int
 	for _, a := range annotations {
@@ -117,84 +109,63 @@
 			passedWeight += float32(w.Value)
 		}
 
-<<<<<<< HEAD
-		tagScore, exists := tagFieldScores[a.Tag]
-		if exists {
-			totalTagFieldConfidence += tagScore.Confidence
-		}
-		// Commented the penalty to determine how it should be done
-		// else {
-		//      // Default value that penalizes the score for not having stack confidence
-		//      // This happens for layers that should have stack confidence only (App, OS)
-		//      if layer == contracts.Application || layer == contracts.Os {
-		//              totalTagConfidence += 0.7
-		//      } else {
-		//              totalTagConfidence += 1.0
-		//      }
-		// }
+    tagScore, exists := tagFieldScores[a.Tag]
+    if exists {
+      totalTagFieldConfidence += tagScore.Confidence
+    }
+    // Commented the penalty to determine how it should be done
+    // else {
+    //      // Default value that penalizes the score for not having stack confidence
+    //      // This happens for layers that should have stack confidence only (App, OS)
+    //      if layer == contracts.Application || layer == contracts.Os {
+    //              totalTagConfidence += 0.7
+    //      } else {
+    //              totalTagConfidence += 1.0
+    //      }
+    // }
 
-		hostFieldScore, exists := hostFieldScores[a.Host]
-		if exists {
-			totalHostFieldConfidence += hostFieldScore.Confidence
-		}
-		// Commented the penalty to determine how it should be done
-		// else {
-		//      // Default value that penalizes the score for not having stack confidence
-		//      // This happens for layers that should have stack confidence only (App, OS)
-		//      if layer == contracts.Application || layer == contracts.Os {
-		//              totalTagConfidence += 0.7
-		//      } else {
-		//              totalTagConfidence += 1.0
-		//      }
-		// }
-	}
+    hostFieldScore, exists := hostFieldScores[a.Host]
+    if exists {
+      totalHostFieldConfidence += hostFieldScore.Confidence
+    }
+    // Commented the penalty to determine how it should be done
+    // else {
+    //      // Default value that penalizes the score for not having stack confidence
+    //      // This happens for layers that should have stack confidence only (App, OS)
+    //      if layer == contracts.Application || layer == contracts.Os {
+    //              totalTagConfidence += 0.7
+    //      } else {
+    //              totalTagConfidence += 1.0
+    //      }
+    // }
+  }
 
-	averageTagFieldConfidence := totalTagFieldConfidence / float64(len(annotations))
-	averageHostFieldConfidence := totalHostFieldConfidence / float64(len(annotations))
+  averageTagFieldConfidence := totalTagFieldConfidence / float64(len(annotations))
+  averageHostFieldConfidence := totalHostFieldConfidence / float64(len(annotations))
 
-	confidence := float64(passedWeight / totalWeight)
+  confidence := float64(passedWeight / totalWeight)
 
-	// The confidence should be influenced by the lower layers if they have a calculated confidence
-	if averageTagFieldConfidence > 0 {
-		confidence *= averageTagFieldConfidence
-	}
-	if averageHostFieldConfidence > 0 {
-		confidence *= averageHostFieldConfidence
-	}
+  // The confidence should be influenced by the lower layers if they have a calculated confidence
+  if averageTagFieldConfidence > 0 {
+    confidence *= averageTagFieldConfidence
+  }
+  if averageHostFieldConfidence > 0 {
+    confidence *= averageHostFieldConfidence
+  }
+  confidence = math.Round(confidence*100) / 100
 
-=======
-		tagScore, exists := tagScores[a.Tag]
-		if exists {
-			totalTagConfidence += tagScore.Confidence
-		} else {
-			// Default value that penalizes the score for not having stack confidence
-			// This happens for layers that should have stack confidence only (App, OS)
-			if layer == contracts.Application || layer == contracts.Os {
-				totalTagConfidence += 0.7
-			} else {
-				totalTagConfidence += 1.0
-			}
-		}
-	}
-
-	averageTagConfidence := totalTagConfidence / float64(len(annotations))
-	confidence := float64(passedWeight / totalWeight)
-	confidence *= averageTagConfidence
->>>>>>> d5dc357a
-	confidence = math.Round(confidence*100) / 100
-
-	s := Score{
-		Key:        NewULID(),
-		DataRef:    dataRef,
-		Passed:     passed,
-		Count:      len(annotations),
-		Policy:     policy.Name,
-		Confidence: confidence,
-		Timestamp:  time.Now(),
-		Layer:      layer,
-		Tag:        scoreTag,
-	}
-	return s
+  s := Score{
+    Key:        NewULID(),
+    DataRef:    dataRef,
+    Passed:     passed,
+    Count:      len(annotations),
+    Policy:     policy.Name,
+    Confidence: confidence,
+    Timestamp:  time.Now(),
+    Layer:      layer,
+    Tag:        scoreTag,
+  }
+  return s
 }
 
 // Trust represents a document in the "trust" edge collection
