/*******************************************************************************
 * Copyright 2024 Dell Inc.
 *
 * Licensed under the Apache License, Version 2.0 (the "License"); you may not use this file except
 * in compliance with the License. You may obtain a copy of the License at
 *
 * http://www.apache.org/licenses/LICENSE-2.0
 *
 * Unless required by applicable law or agreed to in writing, software distributed under the License
 * is distributed on an "AS IS" BASIS, WITHOUT WARRANTIES OR CONDITIONS OF ANY KIND, either express
 * or implied. See the License for the specific language governing permissions and limitations under
 * the License.
 *******************************************************************************/

package calculator

import (
	"context"
	"fmt"
	"log/slog"

	"sync"
	"time"

	"github.com/project-alvarium/alvarium-sdk-go/pkg/contracts"
	"github.com/project-alvarium/alvarium-sdk-go/pkg/interfaces"
	"github.com/project-alvarium/scoring-apps-go/internal/calculator/types"
	"github.com/project-alvarium/scoring-apps-go/internal/config"
	"github.com/project-alvarium/scoring-apps-go/pkg/documents"
	"github.com/project-alvarium/scoring-apps-go/pkg/policies"
)

type Calculator struct {
	chKeys    chan string
	condition *sync.Cond
	dbClient  *ArangoClient
	dbConfig  config.DatabaseInfo
	logger    interfaces.Logger
	workQueue *types.WorkQueue
	policy    policies.DcfPolicy
}

const (
	workerMax int = 5
)

func NewCalculator(chKeys chan string, dbConfig config.DatabaseInfo, logger interfaces.Logger, policy policies.DcfPolicy) Calculator {
	return Calculator{
		chKeys:    chKeys,
		condition: sync.NewCond(&sync.Mutex{}),
		dbConfig:  dbConfig,
		logger:    logger,
		workQueue: types.NewWorkQueue(),
		policy:    policy,
	}
}

func (c *Calculator) BootstrapHandler(ctx context.Context, wg *sync.WaitGroup) bool {
	db, err := NewArangoClient(c.dbConfig, c.logger)
	if err != nil {
		c.logger.Error(err.Error())
		return false
	}

	err = db.ValidateGraph(ctx)
	if err != nil {
		c.logger.Error(err.Error())
		return false
	}

	c.dbClient = db
	wg.Add(1)
	go func() {
		defer wg.Done()

		for {
			// incoming keys should trigger calculation for associated data
			msg, ok := <-c.chKeys
			c.workQueue.Append(msg)
			if !ok {
				return
			}
		}
	}()

	cancelled := false
	wg.Add(1)
	go func() {
		defer wg.Done()
		for !cancelled {
			if c.workQueue.Len() > 0 {
				c.condition.L.Lock()
				if c.workQueue.Workers.Count() >= workerMax {
					c.condition.Wait()
				}

				c.condition.L.Unlock()
				key := c.workQueue.First()
				c.logger.Write(slog.LevelDebug, fmt.Sprintf("workers %v len %v scored %s", c.workQueue.Workers.Count(), c.workQueue.Len(), key))
				go c.score(ctx, key)
			} else {
				time.Sleep(250 * time.Millisecond)
			}
		}
	}()

	wg.Add(1)
	go func() { // Graceful shutdown
		defer wg.Done()

		<-ctx.Done()
		cancelled = true
		c.logger.Write(slog.LevelInfo, "shutdown received")
	}()
	return true
}

func (c *Calculator) score(ctx context.Context, key string) {
	c.workQueue.Workers.Increment()
	defer c.workQueue.Workers.Decrement()

	time.Sleep(1500 * time.Millisecond)
	annotations, err := c.dbClient.QueryAnnotations(ctx, key)
	if err != nil {
		c.logger.Error(err.Error())
		return
	}
	var layer contracts.LayerType = annotations[0].Layer
	var docScore documents.Score

<<<<<<< HEAD
	tagFieldScores := make(map[string]documents.Score)  // Scores of the "tag" fields of the received annotations
	hostFieldScores := make(map[string]documents.Score) // Scores of the "host" fields of the received annotations
	switch layer {
	case contracts.Application:
		// Find the confidence scores of:
		// 1. CICD pipelines that built the apps that processed the piece of data
		// 2. OS on which the app is running
		for _, annotation := range annotations {
			// Check if the confidence for the tag field is already computed
			if _, exists := tagFieldScores[annotation.Tag]; !exists {
				tagScore, err := c.dbClient.QueryScoreByTag(ctx, annotation.Tag, contracts.CiCd)
				if err != nil {
					c.logger.Error(err.Error())
				} else {
					tagFieldScores[annotation.Tag] = tagScore
				}
			}

			// Check if the confidence for the host field is already computed
			if _, exists := hostFieldScores[annotation.Host]; !exists {
				hostFieldScore, err := c.dbClient.QueryScoreByTag(ctx, annotation.Host, contracts.Os)
				if err != nil {
					c.logger.Error(err.Error())
				} else {
					hostFieldScores[annotation.Host] = hostFieldScore
				}
			}
		}

		// Calculate the app layer confidence, now influenced by the CICD scores and OS scores
		docScore = documents.NewScore(key, annotations, c.policy, tagFieldScores, hostFieldScores)
=======
	tagScoreMap := make(map[string]documents.Score)
	switch layer {
	case contracts.Application:

		// Find the confidence scores of CICD pipelines that built the apps that processed the piece of data
		for _, annotation := range annotations {
			// Check if the confidence for the tag is already computed
			if _, exists := tagScoreMap[annotation.Tag]; !exists {
				tagScore, err := c.dbClient.QueryScoreByTag(ctx, annotation.Tag, contracts.CiCd)
				if err != nil {
					c.logger.Error(err.Error())
					return
				}
				tagScoreMap[annotation.Tag] = tagScore
			}
		}

		// Calculate the app layer confidence, now linked to the map of CICD scores
		docScore = documents.NewScore(key, annotations, c.policy, tagScoreMap)
>>>>>>> d5dc357a
		err = c.dbClient.CreateDocument(ctx, docScore.Key.String(), docScore, documents.VertexScores)
		if err != nil {
			c.logger.Error(err.Error())
			return
		}

		// Create an edge between the score and the data
		err = c.dbClient.CreateEdge(ctx, docScore.Key.String(), key, documents.EdgeScoring)
		if err != nil {
			c.logger.Error(err.Error())
			return
		}

<<<<<<< HEAD
		for _, tagScore := range tagFieldScores {
=======
		for _, tagScore := range tagScoreMap {
>>>>>>> d5dc357a
			// Create an edge between the app score and CICD score
			err = c.dbClient.CreateEdge(ctx, tagScore.Key.String(), docScore.Key.String(), documents.EdgeStack)
			if err != nil {
				c.logger.Error(err.Error())
				return
			}
		}

<<<<<<< HEAD
		for _, hostFieldScore := range hostFieldScores {
			// Create an edge between the app score and OS score
			err = c.dbClient.CreateEdge(ctx, hostFieldScore.Key.String(), docScore.Key.String(), documents.EdgeStack)
			if err != nil {
				c.logger.Error(err.Error())
				return
			}
		}

	case contracts.Os:
		// Find the confidence scores of host on which the OS is running
		for _, annotation := range annotations {
			// Check if the confidence for the tag is already computed
			if _, exists := tagFieldScores[annotation.Tag]; !exists {
				tagScore, err := c.dbClient.QueryScoreByTag(ctx, annotation.Tag, contracts.Host)
				if err != nil {
					c.logger.Error(err.Error())
					return
				}
				tagFieldScores[annotation.Tag] = tagScore
			}
		}

		// Calculate the OS layer confidence, now influenced by the host scores
		docScore = documents.NewScore(key, annotations, c.policy, tagFieldScores, hostFieldScores)
		err = c.dbClient.CreateDocument(ctx, docScore.Key.String(), docScore, documents.VertexScores)
		if err != nil {
			c.logger.Error(err.Error())
			return
		}

		// Create an edge between the score and the data
		err = c.dbClient.CreateEdge(ctx, docScore.Key.String(), key, documents.EdgeScoring)
		if err != nil {
			c.logger.Error(err.Error())
			return
		}

		for _, tagScore := range tagFieldScores {
			// Create an edge between the OS score and host score
			err = c.dbClient.CreateEdge(ctx, tagScore.Key.String(), docScore.Key.String(), documents.EdgeStack)
			if err != nil {
				c.logger.Error(err.Error())
				return
			}
		}

	default:
		docScore = documents.NewScore(key, annotations, c.policy, tagFieldScores, hostFieldScores)
=======
	default:
		docScore = documents.NewScore(key, annotations, c.policy, tagScoreMap)
>>>>>>> d5dc357a
		err = c.dbClient.CreateDocument(ctx, docScore.Key.String(), docScore, documents.VertexScores)
		if err != nil {
			c.logger.Error(err.Error())
			return
		}
		err = c.dbClient.CreateEdge(ctx, docScore.Key.String(), key, documents.EdgeScoring)
		if err != nil {
			c.logger.Error(err.Error())
			return
		}
	}

	c.condition.Signal()
}<|MERGE_RESOLUTION|>--- conflicted
+++ resolved
@@ -128,7 +128,6 @@
 	var layer contracts.LayerType = annotations[0].Layer
 	var docScore documents.Score
 
-<<<<<<< HEAD
 	tagFieldScores := make(map[string]documents.Score)  // Scores of the "tag" fields of the received annotations
 	hostFieldScores := make(map[string]documents.Score) // Scores of the "host" fields of the received annotations
 	switch layer {
@@ -160,27 +159,6 @@
 
 		// Calculate the app layer confidence, now influenced by the CICD scores and OS scores
 		docScore = documents.NewScore(key, annotations, c.policy, tagFieldScores, hostFieldScores)
-=======
-	tagScoreMap := make(map[string]documents.Score)
-	switch layer {
-	case contracts.Application:
-
-		// Find the confidence scores of CICD pipelines that built the apps that processed the piece of data
-		for _, annotation := range annotations {
-			// Check if the confidence for the tag is already computed
-			if _, exists := tagScoreMap[annotation.Tag]; !exists {
-				tagScore, err := c.dbClient.QueryScoreByTag(ctx, annotation.Tag, contracts.CiCd)
-				if err != nil {
-					c.logger.Error(err.Error())
-					return
-				}
-				tagScoreMap[annotation.Tag] = tagScore
-			}
-		}
-
-		// Calculate the app layer confidence, now linked to the map of CICD scores
-		docScore = documents.NewScore(key, annotations, c.policy, tagScoreMap)
->>>>>>> d5dc357a
 		err = c.dbClient.CreateDocument(ctx, docScore.Key.String(), docScore, documents.VertexScores)
 		if err != nil {
 			c.logger.Error(err.Error())
@@ -194,11 +172,7 @@
 			return
 		}
 
-<<<<<<< HEAD
-		for _, tagScore := range tagFieldScores {
-=======
-		for _, tagScore := range tagScoreMap {
->>>>>>> d5dc357a
+    for _, tagScore := range tagFieldScores {
 			// Create an edge between the app score and CICD score
 			err = c.dbClient.CreateEdge(ctx, tagScore.Key.String(), docScore.Key.String(), documents.EdgeStack)
 			if err != nil {
@@ -207,8 +181,7 @@
 			}
 		}
 
-<<<<<<< HEAD
-		for _, hostFieldScore := range hostFieldScores {
+    for _, hostFieldScore := range hostFieldScores {
 			// Create an edge between the app score and OS score
 			err = c.dbClient.CreateEdge(ctx, hostFieldScore.Key.String(), docScore.Key.String(), documents.EdgeStack)
 			if err != nil {
@@ -257,10 +230,6 @@
 
 	default:
 		docScore = documents.NewScore(key, annotations, c.policy, tagFieldScores, hostFieldScores)
-=======
-	default:
-		docScore = documents.NewScore(key, annotations, c.policy, tagScoreMap)
->>>>>>> d5dc357a
 		err = c.dbClient.CreateDocument(ctx, docScore.Key.String(), docScore, documents.VertexScores)
 		if err != nil {
 			c.logger.Error(err.Error())
